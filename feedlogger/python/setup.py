--- conflicted
+++ resolved
@@ -37,15 +37,8 @@
     long_description = readme,
     license = license,
     url = 'http://www.jazzhands.net/',
-<<<<<<< HEAD
-    author = 'rdw',
-    author_email = 'rdw@drws-office.com',
-    package_dir = {'': 'src/lib'},
-    packages = ['jazzhands_feedlogger'],
-=======
     author = 'Ryan D Williams',
     author_email = 'xrxdxwx@gmail.com',
     packages = find_packages(),
->>>>>>> ae82e954
     classifiers = classifiers,
 )